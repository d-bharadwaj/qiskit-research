# This code is part of Qiskit.
#
# (C) Copyright IBM 2022.
#
# This code is licensed under the Apache License, Version 2.0. You may
# obtain a copy of this license in the LICENSE.txt file in the root directory
# of this source tree or at http://www.apache.org/licenses/LICENSE-2.0.
#
# Any modifications or derivative works of this code must retain this
# copyright notice, and modified files need to carry a notice indicating
# that they have been altered from the originals.

"""Pulse scaling."""

import math
from typing import Iterable, List, Optional, Union

import numpy as np
from qiskit.circuit import Instruction as CircuitInst
from qiskit.circuit import QuantumCircuit, QuantumRegister
from qiskit.circuit.equivalence_library import SessionEquivalenceLibrary as sel
from qiskit.circuit.library import CXGate, RZGate
from qiskit.converters import circuit_to_dag, dag_to_circuit
from qiskit.dagcircuit import DAGCircuit, DAGNode, DAGOpNode
from qiskit.exceptions import QiskitError
from qiskit.providers.backend import Backend
from qiskit.pulse import (
    ControlChannel,
    DriveChannel,
    GaussianSquare,
    InstructionScheduleMap,
    Play,
    Schedule,
    ScheduleBlock,
    ShiftPhase,
    Waveform,
)
from qiskit.pulse.filters import filter_instructions
from qiskit.pulse.instruction_schedule_map import CalibrationPublisher
from qiskit.transpiler.basepasses import BasePass, TransformationPass
from qiskit.transpiler.exceptions import TranspilerError
from qiskit.transpiler.passes import (
    CXCancellation,
    Optimize1qGatesDecomposition,
    RZXCalibrationBuilder,
    TemplateOptimization,
    UnrollCustomDefinitions,
)
from qiskit.transpiler.passes.calibration.base_builder import CalibrationBuilder
from qiskit.transpiler.passes.calibration.rzx_templates import rzx_templates
from qiskit_research.utils.gate_decompositions import (
    RZXtoEchoedCR,
    RZXWeylDecomposition,
)
from qiskit_research.utils.gates import SECRGate

BASIS_GATES = ["sx", "rz", "rzx", "cx"]


class CombineRuns(TransformationPass):
    # TODO: Check to see if this can be fixed in Optimize1qGatesDecomposition
    """Combine consecutive gates of same type.

    This works with Parameters whereas other transpiling passes do not.
    """

    def __init__(self, gate_names: List[str]):
        """
        Args:

            gate_names: list of strings corresponding to the types
                of singe-parameter gates to combine.
        """
        super().__init__()
        self._gate_names = gate_names

    def run(self, dag: DAGCircuit) -> DAGCircuit:
        for gate_name in self._gate_names:
            for run in dag.collect_runs([gate_name]):
                partition = []
                chunk = []
                for i in range(len(run) - 1):
                    chunk.append(run[i])

                    qargs0 = run[i].qargs
                    qargs1 = run[i + 1].qargs

                    if qargs0 != qargs1:
                        partition.append(chunk)
                        chunk = []

                chunk.append(run[-1])
                partition.append(chunk)

                # simplify each chunk in the partition
                for chunk in partition:
                    theta = 0
                    for node in chunk:
                        theta += node.op.params[0]

                    # set the first chunk to sum of params
                    chunk[0].op.params[0] = theta

                    # remove remaining chunks if any
                    if len(chunk) > 1:
                        for node in chunk[1:]:
                            dag.remove_op_node(node)
<<<<<<< HEAD
            return dag
=======
        return dag


class ReduceAngles(TransformationPass):
    """Reduce angle of scaled pulses to between -pi and pi.

    This works only after Parameters are bound. Gate strings
    should only be single-parameter scaled pulses, i.e.
    'rzx' and 'secr'.
    """

    def __init__(self, gate_names: List[str]):
        """
        Args:

            gate_names: list of strings corresponding to the types
                of singe-parameter gates to reduce.
        """
        super().__init__()
        self._gate_names = gate_names

    def run(self, dag: DAGCircuit) -> DAGCircuit:
        for gate_name in self._gate_names:
            for run in dag.collect_runs([gate_name]):
                for node in run:
                    theta = node.op.params[0]
                    node.op.params[0] = (float(theta) + pi) % (2 * pi) - pi

        return dag
>>>>>>> 10c0947a


class BindParameters(TransformationPass):
    """Bind Parameters to circuit."""

    def __init__(
        self,
        param_bind: dict,
    ):
        super().__init__()
        self._param_bind = param_bind

    def run(
        self,
        dag: DAGCircuit,
    ) -> DAGCircuit:
        # TODO: Must this convert the DAG back to a QuantumCircuit?
        circuit = dag_to_circuit(dag)
        circuit.assign_parameters(self._param_bind, inplace=True)
        return circuit_to_dag(circuit)


class ForceZZTemplateSubstitution(TransformationPass):
    """
    Force sequences of the form CX-RZ(1)-CX to match to ZZ(theta) template. This
    is a workaround for known Qiskit Terra Issue TODO
    """

    def __init__(
        self,
        template: Optional[QuantumCircuit] = None,
    ):
        super().__init__()
        if template is None:
            self._template = rzx_templates(["zz3"])["template_list"][0].copy()

    def get_zz_temp_sub(self) -> QuantumCircuit:
        """
        Returns the inverse of the ZZ part of the template.
        """
        rzx_dag = circuit_to_dag(self._template)
        temp_cx1_node = rzx_dag.front_layer()[0]
        for gp in rzx_dag.bfs_successors(temp_cx1_node):
            if gp[0] == temp_cx1_node:
                if isinstance(gp[1][0].op, CXGate) and isinstance(gp[1][1].op, RZGate):
                    temp_rz_node = gp[1][1]
                    temp_cx2_node = gp[1][0]

                    rzx_dag.remove_op_node(temp_cx1_node)
                    rzx_dag.remove_op_node(temp_rz_node)
                    rzx_dag.remove_op_node(temp_cx2_node)

        return dag_to_circuit(rzx_dag).inverse()

    def sub_zz_in_dag(
        self, dag: DAGCircuit, cx1_node: DAGNode, rz_node: DAGNode, cx2_node: DAGNode
    ) -> DAGCircuit:
        """
        Replaces ZZ part of the dag with it inverse from an rzx template.
        """
        zz_temp_sub = self.get_zz_temp_sub().assign_parameters(
            {self.get_zz_temp_sub().parameters[0]: rz_node.op.params[0]}
        )
        dag.remove_op_node(rz_node)
        dag.remove_op_node(cx2_node)

        qr = QuantumRegister(2, "q")
        mini_dag = DAGCircuit()
        mini_dag.add_qreg(qr)
        for _, (instr, qargs, _) in enumerate(zz_temp_sub.data):
            mini_dag.apply_operation_back(instr, qargs=qargs)

        dag.substitute_node_with_dag(
            node=cx1_node, input_dag=mini_dag, wires=[qr[0], qr[1]]
        )
        return dag

    def run(self, dag: DAGCircuit) -> DAGCircuit:
        """
        Finds patterns of CX-RZ(1)-CX and replaces them with inverse from template.
        """
        cx_runs = dag.collect_runs("cx")
        for run in cx_runs:
            cx1_node = run[0]
            gp = next(dag.bfs_successors(cx1_node))
            if isinstance(gp[0].op, CXGate):  # dunno why this is needed
                if isinstance(gp[1][0], DAGOpNode) and isinstance(gp[1][1], DAGOpNode):
                    if isinstance(gp[1][0].op, CXGate) and isinstance(
                        gp[1][1].op, RZGate
                    ):
                        rz_node = gp[1][1]
                        cx2_node = gp[1][0]
                        gp1 = next(dag.bfs_successors(rz_node))
                        if cx2_node in gp1[1]:
                            if (
                                (cx1_node.qargs[0].index == cx2_node.qargs[0].index)
                                and (cx1_node.qargs[1].index == cx2_node.qargs[1].index)
                                and (cx2_node.qargs[1].index == rz_node.qargs[0].index)
                            ):

                                dag = self.sub_zz_in_dag(
                                    dag, cx1_node, rz_node, cx2_node
                                )

        return dag


class SECRCalibrationBuilder(CalibrationBuilder):
    """
    Creates calibrations for SECRGate(theta) by stretching and compressing
    Gaussian square pulses in the CX gate. This is done by retrieving (for a given pair of
    qubits) the CX schedule in the instruction schedule map of the backend defaults.
    The CX schedule must be an echoed cross-resonance gate optionally with rotary tones.
    The cross-resonance drive tones and rotary pulses must be Gaussian square pulses.
    The width of the Gaussian square pulse is adjusted so as to match the desired rotation angle.
    If the rotation angle is small such that the width disappears then the amplitude of the
    zero width Gaussian square pulse (i.e. a Gaussian) is reduced to reach the target rotation
    angle. Additional details can be found in https://arxiv.org/abs/2012.11660.

    Note: this is modified from RZXCalibrationBuilder in qiskit.transpiler.passes.calibrations
    """

    def __init__(
        self,
        instruction_schedule_map: InstructionScheduleMap = None,
        qubit_channel_mapping: List[List[str]] = None,
    ):
        """
        Initializes a SECRGate calibration builder.

        Args:
            instruction_schedule_map: The :obj:`InstructionScheduleMap` object representing the
                default pulse calibrations for the target backend
            qubit_channel_mapping: The list mapping qubit indices to the list of
                channel names that apply on that qubit.

        Raises:
            QiskitError: if open pulse is not supported by the backend.
        """
        super().__init__()
        if instruction_schedule_map is None or qubit_channel_mapping is None:
            raise QiskitError(
                "Calibrations can only be added to Pulse-enabled backends"
            )

        self._inst_map = instruction_schedule_map
        self._channel_map = qubit_channel_mapping

    def supported(self, node_op: CircuitInst, qubits: List) -> bool:
        """Determine if a given node supports the calibration.

        Args:
            node_op: Target instruction object.
            qubits: Integer qubit indices to check.

        Returns:
            Return ``True`` is calibration can be provided.
        """
        return isinstance(node_op, SECRGate)

    @staticmethod
    def rescale_cr_inst(instruction: Play, theta: float, sample_mult: int = 16) -> Play:
        """
        Args:
            instruction: The instruction from which to create a new shortened or lengthened pulse.
            theta: desired angle, pi/2 is assumed to be the angle that the pulse in the given
                play instruction implements.
            sample_mult: All pulses must be a multiple of sample_mult.

        Returns:
            qiskit.pulse.Play: The play instruction with the stretched compressed
                GaussianSquare pulse.

        Raises:
            QiskitError: if the pulses are not GaussianSquare.
        """
        pulse_ = instruction.pulse
        if not isinstance(pulse_, GaussianSquare):
            raise ValueError(
                "SECRCalibrationBuilder only stretches/compresses GaussianSquare."
            )
        amp = pulse_.amp
        width = pulse_.width
        sigma = pulse_.sigma
        n_sigmas = (pulse_.duration - width) / sigma

        # The error function is used because the Gaussian may have chopped tails.
        gaussian_area = abs(amp) * sigma * np.sqrt(2 * np.pi) * math.erf(n_sigmas)
        area = gaussian_area + abs(amp) * width

        target_area = abs(float(theta)) / (np.pi / 2.0) * area
        sign = theta / abs(float(theta))

        if target_area > gaussian_area:
            width = (target_area - gaussian_area) / abs(amp)
            duration = round((width + n_sigmas * sigma) / sample_mult) * sample_mult
            return Play(
                GaussianSquare(
                    amp=sign * amp, width=width, sigma=sigma, duration=duration
                ),
                channel=instruction.channel,
            )
        amp_scale = sign * target_area / gaussian_area
        duration = round(n_sigmas * sigma / sample_mult) * sample_mult
        return Play(
            GaussianSquare(
                amp=amp * amp_scale, width=0, sigma=sigma, duration=duration
            ),
            channel=instruction.channel,
        )

    def get_calibration(
        self, node_op: CircuitInst, qubits: List
    ) -> Union[Schedule, ScheduleBlock]:
        """Builds the calibration schedule for the SECRGate(theta).

        Args:
            node_op: Instruction of the SECRGate(theta). I.e. params[0] is theta.
            qubits: List of qubits for which to get the schedules. The first qubit is
                the control and the second is the target.

        Returns:
            schedule: The calibration schedule for the SECRGate(theta).

        Raises:
            QiskitError: If the control and target
                qubits cannot be identified, or the backend does not support cx between
                the qubits.
            TranspilerError: If all Parameters are not bound.
        """
        try:
            theta = float(node_op.params[0])
        except TypeError as ex:
            raise TranspilerError(
                "This transpilation pass requires all Parameters to be bound and real."
            ) from ex

        q1, q2 = qubits[0], qubits[1]

        if not self._inst_map.has("cx", qubits):
            raise QiskitError(
                "This transpilation pass requires the backend to support cx "
                f"between qubits {q1} and {q2}."
            )

        cx_sched = self._inst_map.get("cx", qubits=(q1, q2))
        secr_theta = Schedule(name=f"secr({theta:.3f})")
        secr_theta.metadata["publisher"] = CalibrationPublisher.QISKIT

        if theta == 0.0:
            return secr_theta

        crs, comp_tones = [], []
        control, target = None, None

        for time, inst in cx_sched.instructions:

            # Identify the CR pulses.
            if isinstance(inst, Play) and not isinstance(inst, ShiftPhase):
                if isinstance(inst.channel, ControlChannel):
                    crs.append((time, inst))

            # Identify the compensation tones.
            if isinstance(inst.channel, DriveChannel) and not isinstance(
                inst, ShiftPhase
            ):
                if isinstance(inst.pulse, GaussianSquare):
                    comp_tones.append((time, inst))
                    target = inst.channel.index
                    control = q1 if target == q2 else q2

        if control is None:
            raise QiskitError("Control qubit is None.")
        if target is None:
            raise QiskitError("Target qubit is None.")

        echo_x = self._inst_map.get("x", qubits=control)

        # Build the schedule

        # Stretch/compress the CR gates and compensation tones
        cr1 = self.rescale_cr_inst(crs[0][1], theta)
        cr2 = self.rescale_cr_inst(crs[1][1], theta)

        if len(comp_tones) == 0:
            comp1, comp2 = None, None
        elif len(comp_tones) == 2:
            comp1 = self.rescale_cr_inst(comp_tones[0][1], theta)
            comp2 = self.rescale_cr_inst(comp_tones[1][1], theta)
        else:
            raise QiskitError(
                f"CX must have either 0 or 2 rotary tones between qubits {control} and {target} "
                f"but {len(comp_tones)} were found."
            )

        # Build the schedule for the SECRGate
        secr_theta = secr_theta.insert(0, cr1)

        if comp1 is not None:
            secr_theta = secr_theta.insert(0, comp1)

        secr_theta = secr_theta.insert(comp1.duration, echo_x)
        time = comp1.duration + echo_x.duration
        secr_theta = secr_theta.insert(time, cr2)

        if comp2 is not None:
            secr_theta = secr_theta.insert(time, comp2)

        return secr_theta


def cr_scaling_passes(
    backend: Backend,
    templates: List[QuantumCircuit],
    unroll_rzx_to_ecr: bool = True,
    weyl_decomp: Optional[bool] = True,
    force_zz_matches: Optional[bool] = True,
    param_bind: Optional[dict] = None,
) -> Iterable[BasePass]:
    """Yields transpilation passes for CR pulse scaling."""

    if weyl_decomp:
        basis_gates = ["rx", "rz", "rxx", "ryy", "rzz"]
        yield UnrollCustomDefinitions(sel, basis_gates)
        yield RZXWeylDecomposition()
    else:  # TODO: probably a better way of combining these
        yield TemplateOptimization(**templates)
    yield CombineRuns(["rzx"])
    if force_zz_matches:
        yield ForceZZTemplateSubstitution()  # workaround for Terra Issue
    if unroll_rzx_to_ecr:
        yield RZXtoEchoedCR(backend)
    yield Optimize1qGatesDecomposition(BASIS_GATES)
    yield CXCancellation()
    yield CombineRuns(["rz"])
    if param_bind is not None:
        yield from pulse_attaching_passes(backend, param_bind)


def pulse_attaching_passes(
    backend: Backend,
    param_bind: dict,
) -> Iterable[BasePass]:
    """Yields transpilation passes for attaching pulse schedules."""
    inst_sched_map = backend.defaults().instruction_schedule_map
    channel_map = backend.configuration().qubit_channel_mapping

    yield BindParameters(param_bind)
    yield Optimize1qGatesDecomposition(BASIS_GATES)
    yield CXCancellation()
    yield SECRCalibrationBuilder(inst_sched_map, channel_map)
    yield RZXCalibrationBuilder(inst_sched_map, channel_map)


def get_ecr_pairs_from_backend(backend) -> List[List[int]]:
    """A helper function to check type of CR calibration, and return
    only echoed cross resonance pairs

    Args:
        backend: A backend to extract the ECR couple map from.

    Returns:
        Coupling Map in the form of Lists of pairs of qubits.
    """
    coupling_map = backend.configuration().coupling_map
    inst_sched_map = backend.defaults().instruction_schedule_map
    ecr_pairs = []
    for pair in coupling_map:
        cx_sched = inst_sched_map.get("cx", qubits=pair)
        cr_tones = list(
            map(
                lambda t: t[1],
                filter_instructions(cx_sched, [_filter_cr_tone]).instructions,
            )
        )
        comp_tones = list(
            map(
                lambda t: t[1],
                filter_instructions(cx_sched, [_filter_comp_tone]).instructions,
            )
        )

        if len(cr_tones) == 2 and len(comp_tones) in (0, 2):
            # ECR can be implemented without compensation tone at price of lower fidelity.
            # Remarkable noisy terms are usually eliminated by echo.
            ecr_pairs.append(pair)

        if len(cr_tones) == 1 and len(comp_tones) == 1:
            # Direct CX must have compensation tone on target qubit.
            # Otherwise, it cannot eliminate IX interaction.
            continue

    return ecr_pairs


def _filter_cr_tone(time_inst_tup):
    """A helper function to filter pulses on control channels."""
    valid_types = ["GaussianSquare"]

    _, inst = time_inst_tup
    if isinstance(inst, Play) and isinstance(inst.channel, ControlChannel):
        pulse = inst.pulse
        if isinstance(pulse, Waveform) or pulse.pulse_type in valid_types:
            return True
    return False


def _filter_comp_tone(time_inst_tup):
    """A helper function to filter pulses on drive channels."""
    valid_types = ["GaussianSquare"]

    _, inst = time_inst_tup
    if isinstance(inst, Play) and isinstance(inst.channel, DriveChannel):
        pulse = inst.pulse
        if isinstance(pulse, Waveform) or pulse.pulse_type in valid_types:
            return True
    return False<|MERGE_RESOLUTION|>--- conflicted
+++ resolved
@@ -37,6 +37,7 @@
 )
 from qiskit.pulse.filters import filter_instructions
 from qiskit.pulse.instruction_schedule_map import CalibrationPublisher
+from qiskit.qasm import pi
 from qiskit.transpiler.basepasses import BasePass, TransformationPass
 from qiskit.transpiler.exceptions import TranspilerError
 from qiskit.transpiler.passes import (
@@ -105,9 +106,6 @@
                     if len(chunk) > 1:
                         for node in chunk[1:]:
                             dag.remove_op_node(node)
-<<<<<<< HEAD
-            return dag
-=======
         return dag
 
 
@@ -137,7 +135,6 @@
                     node.op.params[0] = (float(theta) + pi) % (2 * pi) - pi
 
         return dag
->>>>>>> 10c0947a
 
 
 class BindParameters(TransformationPass):
@@ -488,6 +485,7 @@
     yield BindParameters(param_bind)
     yield Optimize1qGatesDecomposition(BASIS_GATES)
     yield CXCancellation()
+    yield ReduceAngles(["rzx", "secr"])
     yield SECRCalibrationBuilder(inst_sched_map, channel_map)
     yield RZXCalibrationBuilder(inst_sched_map, channel_map)
 
